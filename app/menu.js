--- conflicted
+++ resolved
@@ -12,7 +12,6 @@
 const AppActions = require('../js/actions/appActions')
 const CommonMenu = require('../js/commonMenu')
 const Filtering = require('./filtering')
-const Channel = require('./channel')
 
 const isDarwin = process.platform === 'darwin'
 
@@ -49,24 +48,6 @@
     }
   }
 
-<<<<<<< HEAD
-  const aboutBraveMenuItem = {
-    label: 'About ' + AppConfig.name,
-    click: (item, focusedWindow) => {
-      dialog.showMessageBox({
-        title: 'Brave',
-        message: 'Version: ' + app.getVersion() + '\n' +
-          'Electron: ' + process.versions['atom-shell'] + '\n' +
-          'libchromiumcontent: ' + process.versions['chrome'] + '\n' +
-          'Channel: ' + Channel.channel(),
-        icon: path.join(__dirname, 'img', 'braveBtn3x.png'),
-        buttons: ['Ok']
-      })
-    }
-  }
-
-=======
->>>>>>> 8415d5aa
   const fileMenu = [
 // Note: we are keeping this here for testing. Calling process.crash() from the inspector does not create a crash report.
 //        {
