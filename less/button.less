--- conflicted
+++ resolved
@@ -45,7 +45,7 @@
   vertical-align: middle;
 }
 
-<<<<<<< HEAD
+
 span.browserButton.reload-button,
 span.browserButton.stop-button {
   font-size: 16px;
@@ -53,8 +53,7 @@
   margin: 0 -1px 0 0;
 }
 
-=======
->>>>>>> f0d6b85a
+
 .buttonCommon {
   color: #fff;
   font-size: inherit;
